Release 0.8.4
-------------

:Release: 0.8.4
:Date: February 24, 2016

Highlights
~~~~~~~~~~

* Added a new :class:`~zipline.pipeline.data.EarningsCalendar` dataset
  for use in the Pipeline API. (:issue:`905`).

* :class:`~zipline.assets.assets.AssetFinder` speedups (:issue:`830` and
  :issue:`817`).

* Improved support for non-float dtypes in Pipeline.  Most notably, we now
  support ``datetime64`` and ``int64`` dtypes for ``Factor``, and
  ``BoundColumn.latest`` now returns a proper ``Filter`` object when the column
  is of dtype ``bool``.

* Zipline now supports ``numpy`` 1.10, ``pandas`` 0.17, and ``scipy`` 0.16
  (:issue:`969`).

* Batch transforms have been deprecated and will be removed in a future release.
  Using ``history`` is recommended as an alternative.

Enhancements
~~~~~~~~~~~~

* Adds a way for users to provide a context manager to use when executing the
  scheduled functions (including ``handle_data``). This context manager will be
  passed the :class:`~zipline.protocol.BarData` object for the bar and will
  be used for the duration of all of the functions scheduled to run. This can be
  passed to :class:`~zipline.algorithm.TradingAlgorithm` by the keyword argument
  ``create_event_context`` (:issue:`828`).

* Added support for :class:`zipline.pipeline.factors.Factor` instances with
  ``datetime64[ns]`` dtypes. (:issue:`905`)

* Added a new :class:`~zipline.pipeline.data.earnings.EarningsCalendar` dataset
  for use in the Pipeline API.  This dataset provides an abstract interface for
  adding earnings announcement data to a new algorithm. A pandas-based
  reference implementation for this dataset can be found in
  :mod:`zipline.pipeline.loaders.earnings`, and an experimental blaze-based
  implementation can be found in
  :mod:`zipline.pipeline.loaders.blaze.earnings`. (:issue:`905`).

* Added new built-in factors,
  :class:`zipline.pipeline.factors.BusinessDaysUntilNextEarnings` and
  :class:`zipline.pipeline.factors.BusinessDaysSincePreviousEarnings`.  These
  factors use the new ``EarningsCalendar`` dataset. (:issue:`905`).

* Added :meth:`~zipline.pipeline.factors.Factor.isnan`,
  :meth:`~zipline.pipeline.factors.Factor.notnan` and
  :meth:`~zipline.pipeline.factors.Factor.isfinite` methods to
  :class:`zipline.pipeline.factors.Factor` (:issue:`861`).

* Added :class:`zipline.pipeline.factors.Returns`, a built-in factor which
  calculates the percent change in close price over the given
  window_length. (:issue:`884`).

* Added a new built-in factor:
  :class:`~zipline.pipeline.factors.AverageDollarVolume`. (:issue:`927`).

* Added :class:`~zipline.pipeline.factors.ExponentialWeightedMovingAverage` and
  :class:`~zipline.pipeline.factors.ExponentialWeightedMovingStdDev`
  factors. (:issue:`910`).

* Allow :class:`~zipline.pipeline.data.DataSet` classes to be subclassed where
  subclasses inherit all of the columns from the parent. These columns will be
  new sentinels so you can register them a custom loader (:issue:`924`).

* Added :func:`~zipline.utils.input_validation.coerce` to coerce inputs from one
  type into another before passing them to the function (:issue:`948`).

* Added :func:`~zipline.utils.input_validation.optionally` to wrap other
  preprocessor functions to explicitly allow ``None`` (:issue:`947`).

* Added :func:`~zipline.utils.input_validation.ensure_timezone` to allow string
<<<<<<< HEAD
  arguments to get converted into ``datetime.tzinfo`` objects. This also allows
  ``tzinfo`` objects to be passed directly (:issue:`947`).
=======
  arguments to get converted into :class:`datetime.tzinfo` objects. This also
  allows ``tzinfo`` objects to be passed directly (:issue:`947`).
>>>>>>> 214b3b65

* Added two optional arguments, ``data_query_time`` and ``data_query_tz`` to
  :class:`~zipline.pipeline.loaders.blaze.core.BlazeLoader` and
  :class:`~zipline.pipeline.loaders.blaze.earnings.BlazeEarningsCalendarLoader`.
  These arguments allow the user to specify some cutoff time for data when
  loading from the resource. For example, if I want to simulate executing my
  ``before_trading_start`` function at ``8:45 US/Eastern`` then I could pass
  ``datetime.time(8, 45)`` and ``'US/Eastern'`` to the loader. This means that
  data that is timestamped on or after ``8:45`` will not seen on that day in the
  simulation. The data will be made available on the next day (:issue:`947`).

<<<<<<< HEAD
=======
* ``BoundColumn.latest`` now returns a
  :class:`~zipline.pipeline.filters.Filter` for columns of dtype
  ``bool`` (:issue:`962`).

* Added support for :class:`~zipline.pipeline.factors.Factor` instances with
  ``int64`` dtype.  :class:`~zipline.pipeline.data.dataset.Column` now requires
  a ``missing_value`` when dtype is integral. (:issue:`962`)

* It is also now possible to specify custom ``missing_value`` values for
  ``float``, ``datetime``, and ``bool`` Pipeline terms. (:issue:`962`)

* Added auto-close support for equities. Any positions held in an equity that
  reaches its ``auto_close_date`` will be liquidated for cash according to the
  equity's last sale price. Furthermore, any open orders for that equity will
  be canceled. Both futures and equities are now auto-closed on the morning of
  their ``auto_close_date``, immediately prior to ``before_trading_start``.
  (:issue:`982`)

>>>>>>> 214b3b65
Experimental Features
~~~~~~~~~~~~~~~~~~~~~

.. warning::

   Experimental features are subject to change.

* Added support for parameterized ``Factor`` subclasses.  Factors may specify
  ``params`` as a class-level attribute containing a tuple of parameter names.
  These values are then accepted by the constructor and forwarded by name to
  the factor's ``compute`` function.  This API is experimental, and may change
  in future releases.

Bug Fixes
~~~~~~~~~

* Fixes an issue that would cause the daily/minutely method caching to change
  the ``len`` of a :class:`~zipline.protocol.SIDData` object. This would cause
  us to think that the object was not empty even when it was (:issue:`826`).

* Fixes an error raised in calculating beta when benchmark data were sparse.
  Instead :data:`numpy.nan` is returned (:issue:`859`).

* Fixed an issue pickling :func:`~zipline.utils.sentinel.sentinel` objects
  (:issue:`872`).

* Fixed spurious warnings on first download of treasury data (:issue `922`).

* Corrected the error messages for :func:`~zipline.api.set_commission` and
  :func:`~zipline.api.set_slippage` when used outside of the ``initialize``
  function. These errors called the functions ``override_*`` instead of
  ``set_*``. This also renamed the exception types raised from
  ``OverrideSlippagePostInit`` and ``OverrideCommissionPostInit`` to
  :class:`~zipline.errors.SetSlippagePostInit` and
  :class:`~zipline.errors.SetCommissionPostInit` (:issue:`923`).

* Fixed an issue in the CLI that would cause assets to be added twice.
  This would map the same symbol to two different sids (:issue:`942`).

* Fixed an issue where the
<<<<<<< HEAD
  :class:"`~zipline.finance.performance.period.PerformancePeriod` incorrectly
=======
  :class:`~zipline.finance.performance.period.PerformancePeriod` incorrectly
>>>>>>> 214b3b65
  reported the total_positions_value when creating a
  :class:`~zipline.protocol.Account` (:issue:`950`).

* Fixed issues around KeyErrors coming from history and BarData on 32-bit
  python, where Assets did not compare properly with int64s (:issue:`959`).

<<<<<<< HEAD
=======
* Fixed a bug where boolean operators were not properly implemented on
  :class:`~zipline.pipeline.Filter` (:issue:`991`).

* Installation of zipline no longer downgrades numpy to 1.9.2 silently and
  unconditionally (:issue:`969`).
>>>>>>> 214b3b65

Performance
~~~~~~~~~~~

* Speeds up :meth:`~zipline.assets.assets.AssetFinder.lookup_symbol` by adding
  an extension, :class:`~zipline.assets.assets.AssetFinderCachedEquities`, that
  loads equities into dictionaries and then directs
  :meth:`~zipline.assets.assets.AssetFinder.lookup_symbol` to these dictionaries
  to find matching equities (:issue:`830`).

* Improved performance of
  :meth:`~zipline.assets.assets.AssetFinder.lookup_symbol` by performing
  batched queries. (:issue:`817`).

Maintenance and Refactorings
~~~~~~~~~~~~~~~~~~~~~~~~~~~~

* Asset databases now contain version information to ensure compatibility
  with current Zipline version (:issue:`815`).

* Upgrade ``requests`` version to 2.9.1 (:commit:`2ee40db`)

* Upgrade ``logbook`` version to 0.12.5 (:commit:`11465d9`).

* Upgrade ``Cython`` version to 0.23.4 (:commit:`5f49fa2`).

Build
~~~~~

* Makes zipline install requirements more flexible (:issue:`825`).
* Use ``versioneer`` to manage the project ``__version__`` and setup.py version
  (:issue:`829`).
* Fixed coveralls integration on travis build (:issue:`840`).
* Fixed conda build, which now uses git source as its source and reads
  requirements using setup.py, instead of copying them and letting them get out
  of sync (:issue:`937`).
<<<<<<< HEAD
=======
* Require ``setuptools`` > 18.0 (:issue:`951`).
>>>>>>> 214b3b65

Documentation
~~~~~~~~~~~~~

* Document the release process for developers (:issue:`835`).
* Added reference docs for the Pipeline API. (:issue:`864`).
* Added reference docs for Asset Metadata APIs. (:issue:`864`).
* Generated documentation now includes links to source code for many classes
  and functions. (:issue:`864`).
* Added platform-specific documentation describing how to find binary
  dependencies. (:issue:`883`).

Miscellaneous
~~~~~~~~~~~~~

* Added a :meth:`~zipline.pipeline.pipeline.Pipeline.show_graph` method to render
  a Pipeline as an image (:issue:`836`).
* Adds :func:`~zipline.utils.test_utils.subtest` decorator for creating subtests
  without :func:`nose_parameterized.expand` which bloats the test output
  (:issue:`833`).
* Limits timer report in test output to 15 longest tests (:issue:`838`).
* Treasury and benchmark downloads will now wait up to an hour to download
  again if data returned from a remote source does not extend to the date
  expected. (:issue:`841`).
* Added a tool to downgrade the assets db to previous versions (:issue:`941`).<|MERGE_RESOLUTION|>--- conflicted
+++ resolved
@@ -77,13 +77,8 @@
   preprocessor functions to explicitly allow ``None`` (:issue:`947`).
 
 * Added :func:`~zipline.utils.input_validation.ensure_timezone` to allow string
-<<<<<<< HEAD
-  arguments to get converted into ``datetime.tzinfo`` objects. This also allows
-  ``tzinfo`` objects to be passed directly (:issue:`947`).
-=======
   arguments to get converted into :class:`datetime.tzinfo` objects. This also
   allows ``tzinfo`` objects to be passed directly (:issue:`947`).
->>>>>>> 214b3b65
 
 * Added two optional arguments, ``data_query_time`` and ``data_query_tz`` to
   :class:`~zipline.pipeline.loaders.blaze.core.BlazeLoader` and
@@ -95,8 +90,6 @@
   data that is timestamped on or after ``8:45`` will not seen on that day in the
   simulation. The data will be made available on the next day (:issue:`947`).
 
-<<<<<<< HEAD
-=======
 * ``BoundColumn.latest`` now returns a
   :class:`~zipline.pipeline.filters.Filter` for columns of dtype
   ``bool`` (:issue:`962`).
@@ -115,7 +108,6 @@
   their ``auto_close_date``, immediately prior to ``before_trading_start``.
   (:issue:`982`)
 
->>>>>>> 214b3b65
 Experimental Features
 ~~~~~~~~~~~~~~~~~~~~~
 
@@ -156,25 +148,18 @@
   This would map the same symbol to two different sids (:issue:`942`).
 
 * Fixed an issue where the
-<<<<<<< HEAD
-  :class:"`~zipline.finance.performance.period.PerformancePeriod` incorrectly
-=======
   :class:`~zipline.finance.performance.period.PerformancePeriod` incorrectly
->>>>>>> 214b3b65
   reported the total_positions_value when creating a
   :class:`~zipline.protocol.Account` (:issue:`950`).
 
 * Fixed issues around KeyErrors coming from history and BarData on 32-bit
   python, where Assets did not compare properly with int64s (:issue:`959`).
 
-<<<<<<< HEAD
-=======
 * Fixed a bug where boolean operators were not properly implemented on
   :class:`~zipline.pipeline.Filter` (:issue:`991`).
 
 * Installation of zipline no longer downgrades numpy to 1.9.2 silently and
   unconditionally (:issue:`969`).
->>>>>>> 214b3b65
 
 Performance
 ~~~~~~~~~~~
@@ -211,10 +196,7 @@
 * Fixed conda build, which now uses git source as its source and reads
   requirements using setup.py, instead of copying them and letting them get out
   of sync (:issue:`937`).
-<<<<<<< HEAD
-=======
 * Require ``setuptools`` > 18.0 (:issue:`951`).
->>>>>>> 214b3b65
 
 Documentation
 ~~~~~~~~~~~~~
